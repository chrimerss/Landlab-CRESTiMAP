#! /usr/bin/env python
"""Read/write data from an ESRI ASCII file into a RasterModelGrid.

ESRI ASCII functions
++++++++++++++++++++

.. autosummary::
    :toctree: generated/

    ~landlab.io.esri_ascii.read_asc_header
    ~landlab.io.esri_ascii.read_esri_ascii
    ~landlab.io.esri_ascii.write_esri_ascii
"""

import os
import re

import numpy as np
import six

from landlab.utils import add_halo

_VALID_HEADER_KEYS = [
    "ncols",
    "nrows",
    "xllcorner",
    "xllcenter",
    "yllcorner",
    "yllcenter",
    "cellsize",
    "nodata_value",
]
_HEADER_KEY_REGEX_PATTERN = re.compile(r"\s*(?P<key>[a-zA-z]\w+)")
_HEADER_REGEX_PATTERN = re.compile(r"\s*(?P<key>[a-zA-Z]\w+)\s+(?P<value>[\w.+-]+)")
_HEADER_VALUE_TESTS = {
    "nrows": (int, lambda x: x > 0),
    "ncols": (int, lambda x: x > 0),
    "cellsize": (float, lambda x: x > 0),
    "xllcorner": (float, lambda x: True),
    "xllcenter": (float, lambda x: True),
    "yllcorner": (float, lambda x: True),
    "yllcenter": (float, lambda x: True),
    "nodata_value": (float, lambda x: True),
}


class Error(Exception):

    """Base class for errors in this module."""

    pass


class BadHeaderLineError(Error):

    """Raise this error for a bad header is line."""

    def __init__(self, line):
        self._line = line

    def __str__(self):
        return self._line  # this line not yet tested


class MissingRequiredKeyError(Error):

    """Raise this error when a header is missing a required key."""

    def __init__(self, key):
        self._key = key

    def __str__(self):
        return self._key


class KeyTypeError(Error):

    """Raise this error when a header's key value is of the wrong type."""

    def __init__(self, key, expected_type):
        self._key = key
        self._type = str(expected_type)

    def __str__(self):
        return "Unable to convert %s to %s" % (self._key, self._type)


class KeyValueError(Error):

    """Raise this error when a header's key value has a bad value."""

    def __init__(self, key, message):
        self._key = key
        self._msg = message

    def __str__(self):
        return "%s: %s" % (self._key, self._msg)  # this line not yet tested


class DataSizeError(Error):

    """Raise this error if the size of data does not match the header."""

    def __init__(self, size, expected_size):
        self._actual = size
        self._expected = expected_size

    def __str__(self):
        return "%s != %s" % (self._actual, self._expected)  # this line not yet tested


class MismatchGridDataSizeError(Error):

    """Raise this error if the data size does not match the grid size."""

    def __init__(self, size, expected_size):
        self._actual = size
        self._expected = expected_size

    def __str__(self):
        return "(data size) %s != %s (grid size)" % (
            self._actual,
            self._expected,
        )  # this line not yet tested


class MismatchGridXYSpacing(Error):

    """Raise this error if the file cell size does not match the grid dx."""

    def __init__(self, dx, expected_dx):
        self._actual = dx
        self._expected = expected_dx

    def __str__(self):
        return "(data dx) %s != %s (grid dx)" % (
            self._actual,
            self._expected,
        )  # this line not yet tested


class MismatchGridXYLowerLeft(Error):

    """Raise this error if the file lower left does not match the grid."""

    def __init__(self, llc, expected_llc):
        self._actual = llc
        self._expected = expected_llc

    def __str__(self):
        return "(data lower-left) %s != %s (grid lower-left)" % (
            self._actual,
            self._expected,
        )  # this line not yet tested


def _parse_header_key_value(line):
    """Parse a header line into a key-value pair.

    Parameters
    ----------
    line : str
        Header line.

    Returns
    -------
    (str, str)
        Header key-value pair

    Raises
    ------
    BadHeaderLineError
        The is something wrong with the header line.
    """
    match = _HEADER_KEY_REGEX_PATTERN.match(line)
    if match is None:
        return None
        # raise BadHeaderLineError(line)

    match = _HEADER_REGEX_PATTERN.match(line)
    if match is None:
        raise BadHeaderLineError(line)

    (key, value) = (match.group("key").lower(), match.group("value"))

    if key in _VALID_HEADER_KEYS:
        return (key, value)
    else:
        raise BadHeaderLineError(line)


def _header_lines(asc_file):
    """Iterate over header lines for a ESRI ASCII file.

    Parameters
    ----------
    asc_file : file_like
        File-like object for an ESRI ASCII file.

    Yields
    ------
    str
        Header line.
    """
    pos = asc_file.tell()
    line = asc_file.readline()
    while len(line) > 0:
        if len(line.strip()) > 0:
            item = _parse_header_key_value(line)
            if item:
                yield item
            else:
                asc_file.seek(pos, 0)
                break
        pos = asc_file.tell()
        line = asc_file.readline()


def _header_is_valid(header):
    """Check if the ESRI ASCII header is valid.

    Parameters
    ----------
    header : dict
        Header as key-values pairs.

    Raises
    ------
    MissingRequiredKeyError
        The header is missing a required key.
    KeyTypeError
        The header has the key but its values is of the wrong type.
    """
    header_keys = set(header)
    required_keys = set(["ncols", "nrows", "cellsize"])

    if not required_keys.issubset(header_keys):
        raise MissingRequiredKeyError(", ".join(required_keys - header_keys))

    for keys in [("xllcenter", "xllcorner"), ("yllcenter", "yllcorner")]:
        if len(set(keys) & header_keys) != 1:
            raise MissingRequiredKeyError("|".join(keys))

    for (key, requires) in _HEADER_VALUE_TESTS.items():
        to_type, is_valid = requires

        if key not in header:
            continue

        try:
            header[key] = to_type(header[key])
        except ValueError:
            raise KeyTypeError(key, to_type)

        if not is_valid(header[key]):
            raise KeyValueError(key, "Bad value")

    return True


def read_asc_header(asc_file):
    """Read header information from an ESRI ASCII raster file.

    The header contains the following variables,
        - *ncols*: Number of cell columns
        - *nrows*: Number of cell rows
        - *xllcenter* or *xllcorner*: X (column) coordinate of lower-left
            coordinate of grid (by center or lower-left corner of the cell)
        - *yllcenter*, *yllcorner*: Y (row) coordinate of lower-left
            coordinate of grid (by center or lower-left corner of the cell)
        - *cellsize*: Grid spacing between rows and columns
        - *nodata_value*: No-data value (optional)

    Parameters
    ----------
    asc_file : file_like
        File-like object from which to read header.

    Returns
    -------
    dict
        Header as key-value pairs.

    Raises
    ------
    MissingRequiredKeyError
        The header is missing a required key.
    KeyTypeError
        The header has the key but its values is of the wrong type.

    Examples
    --------
    >>> from six import StringIO
    >>> from landlab.io.esri_ascii import read_asc_header
    >>> contents = StringIO('''
    ...     nrows 100
    ...     ncols 200
    ...     cellsize 1.5
    ...     xllcenter 0.5
    ...     yllcenter -0.5
    ... ''')
    >>> hdr = read_asc_header(contents)
    >>> hdr['nrows'], hdr['ncols']
    (100, 200)
    >>> hdr['cellsize']
    1.5
    >>> hdr['xllcenter'], hdr['yllcenter']
    (0.5, -0.5)

    ``MissingRequiredKey`` is raised if the header does not contain all of the
    necessary keys.

    >>> contents = StringIO('''
    ...     ncols 200
    ...     cellsize 1.5
    ...     xllcenter 0.5
    ...     yllcenter -0.5
    ... ''')
    >>> read_asc_header(contents) # doctest: +IGNORE_EXCEPTION_DETAIL
    Traceback (most recent call last):
    MissingRequiredKeyError: nrows

    ``KeyTypeError`` is raises if a value is of the wrong type. For instance,
    ``nrows`` and ``ncols`` must be ``int``.

    >>> contents = StringIO('''
    ...     nrows 100.5
    ...     ncols 200
    ...     cellsize 1.5
    ...     xllcenter 0.5
    ...     yllcenter -0.5
    ... ''')
    >>> read_asc_header(contents) # doctest: +IGNORE_EXCEPTION_DETAIL
    Traceback (most recent call last):
    KeyTypeError: Unable to convert nrows to <type 'int'>
    """
    header = dict()
    for (key, value) in _header_lines(asc_file):
        header[key] = value

    _header_is_valid(header)

    return header


def _read_asc_data(asc_file):
    """Read gridded data from an ESRI ASCII data file.

    Parameters
    ----------
    asc_file : file-like
        File-like object of the data file pointing to the start of the data.

    .. note::
        First row of the data is at the top of the raster grid, the second
        row is the second from the top, and so on.
    """
    return np.loadtxt(asc_file)


def read_esri_ascii(asc_file, grid=None, reshape=False, name=None, halo=0):
    """Read :py:class:`~landlab.RasterModelGrid` from an ESRI ASCII file.

    Read data from *asc_file*, an ESRI_ ASCII file, into a
    :py:class:`~landlab.RasterModelGrid`.  *asc_file* is either the name of
    the data file or is a file-like object.

    The grid and data read from the file are returned as a tuple
    (*grid*, *data*) where *grid* is an instance of
    :py:class:`~landlab.RasterModelGrid` and *data* is a numpy
    array of doubles with that has been reshaped to have the number of rows
    and columns given in the header.

    .. _ESRI: http://resources.esri.com/help/9.3/arcgisengine/java/GP_ToolRef/spatial_analyst_tools/esri_ascii_raster_format.htm

    Parameters
    ----------
    asc_file : str of file-like
        Data file to read.
    reshape : boolean, optional
        Reshape the returned array, otherwise return a flattened array.
    name : str, optional
        Add data to the grid as a named field.
    grid : *grid* , optional
        Adds data to an existing *grid* instead of creating a new one.
    halo : integer, optional
        Adds outer border of depth halo to the *grid*.

    Returns
    -------
    (grid, data) : tuple
        A newly-created RasterModel grid and the associated node data.

    Raises
    ------
    DataSizeError
        Data are not the same size as indicated by the header file.
    MismatchGridDataSizeError
        If a grid is passed, and the size of the grid does not agree with the
        size of the data.
    MismatchGridXYSpacing
        If a grid is passed, and the cellsize listed in the heading does not
        match the grid dx and dy.
    MismatchGridXYLowerLeft
        If a grid is passed and the xllcorner and yllcorner do not match that
        of the grid.

    Examples
    --------
    Assume that fop is the name of a file that contains text below
    (make sure you have your path correct):
    ncols         3
    nrows         4
    xllcorner     1.
    yllcorner     2.
    cellsize      10.
    NODATA_value  -9999
    0. 1. 2.
    3. 4. 5.
    6. 7. 8.
    9. 10. 11.
    --------
    >>> from landlab.io import read_esri_ascii
    >>> (grid, data) = read_esri_ascii('fop') # doctest: +SKIP
    >>> #grid is an object of type RasterModelGrid with 4 rows and 3 cols
    >>> #data contains an array of length 4*3 that is equal to
    >>> # [9., 10., 11., 6., 7., 8., 3., 4., 5., 0., 1., 2.]
    >>> (grid, data) = read_esri_ascii('fop', halo=1) # doctest: +SKIP
    >>> #now the data has a nodata_value ring of -9999 around it. So array is
    >>> # [-9999, -9999, -9999, -9999, -9999, -9999,
    >>> #  -9999, 9., 10., 11., -9999,
    >>> #  -9999, 6., 7., 8., -9999,
    >>> #  -9999, 3., 4., 5., -9999,
    >>> #  -9999, 0., 1., 2. -9999,
    >>> #  -9999, -9999, -9999, -9999, -9999, -9999]
    """
    from ..grid import RasterModelGrid

    # if the asc_file is provided as a string, open it and pass the pointer to
    # _read_asc_header, and _read_asc_data
    if isinstance(asc_file, six.string_types):
        with open(asc_file, "r") as f:
            header = read_asc_header(f)
            data = _read_asc_data(f)

    # otherwise, pass asc_file directly.
    else:
        header = read_asc_header(asc_file)
        data = _read_asc_data(asc_file)

    # There is no reason for halo to be negative.
    # Assume that if a negative value is given it should be 0.
    if halo <= 0:
        shape = (header["nrows"], header["ncols"])
        if data.size != shape[0] * shape[1]:
            raise DataSizeError(shape[0] * shape[1], data.size)
    else:
        shape = (header["nrows"] + 2 * halo, header["ncols"] + 2 * halo)
        # check to see if a nodata_value was given.  If not, assign -9999.
        if "nodata_value" in header.keys():
            nodata_value = header["nodata_value"]
        else:
            header["nodata_value"] = -9999.0
            nodata_value = header["nodata_value"]
        if data.size != (shape[0] - 2 * halo) * (shape[1] - 2 * halo):
            raise DataSizeError(shape[0] * shape[1], data.size)
    xy_spacing = (header["cellsize"], header["cellsize"])
    xy_of_lower_left = (
        header["xllcorner"] - halo * header["cellsize"],
        header["yllcorner"] - halo * header["cellsize"],
    )

    data = np.flipud(data)

    if halo > 0:
<<<<<<< HEAD
        data, shape = add_halo(
            data, halo, (header["nrows"], header["ncols"]), nodata_value
        )
=======
        data = add_halo(
            data.reshape(header["nrows"], header["ncols"]),
            halo=halo,
            halo_value=nodata_value,
        ).reshape((-1,))
>>>>>>> b369f849

    if not reshape:
        data = data.flatten()

    if grid is not None:
        if (grid.number_of_node_rows != shape[0]) or (
            grid.number_of_node_columns != shape[1]
        ):
            raise MismatchGridDataSizeError(
                shape[0] * shape[1],
                grid.number_of_node_rows * grid.number_of_node_columns,
            )
        if (grid.dx, grid.dy) != xy_spacing:
            raise MismatchGridXYSpacing((grid.dx, grid.dy), xy_spacing)

        if grid.xy_of_lower_left != xy_of_lower_left:
            raise MismatchGridXYLowerLeft(grid.xy_of_lower_left, xy_of_lower_left)

    if grid is None:
        grid = RasterModelGrid(
            shape, xy_spacing=xy_spacing, xy_of_lower_left=xy_of_lower_left
        )
    if name:
        grid.add_field("node", name, data)

    return (grid, data)


def write_esri_ascii(path, fields, names=None, clobber=False):
    """Write landlab fields to ESRI ASCII.

    Write the data and grid information for *fields* to *path* in the ESRI
    ASCII format.

    Parameters
    ----------
    path : str
        Path to output file.
    fields : field-like
        Landlab field object that holds a grid and associated values.
    names : iterable of str, optional
        Names of the fields to include in the output file. If not provided,
        write all fields.
    clobber : boolean
        If *path* exists, clobber the existing file, otherwise raise an
        exception.

    Examples
    --------
    >>> import numpy as np
    >>> from landlab.testing.tools import cdtemp
    >>> from landlab import RasterModelGrid
    >>> from landlab.io.esri_ascii import write_esri_ascii

    >>> grid = RasterModelGrid((4, 5), xy_spacing=(2., 2.))
    >>> _ = grid.add_field('node', 'air__temperature', np.arange(20.))
    >>> with cdtemp() as _:
    ...     files = write_esri_ascii('test.asc', grid)
    >>> files
    ['test.asc']

    >>> _ = grid.add_field('node', 'land_surface__elevation', np.arange(20.))
    >>> with cdtemp() as _:
    ...     files = write_esri_ascii('test.asc', grid)
    >>> files.sort()
    >>> files
    ['test_air__temperature.asc', 'test_land_surface__elevation.asc']
    """
    if os.path.exists(path) and not clobber:
        raise ValueError("file exists")

    if isinstance(names, six.string_types):
        names = [names]

    names = names or fields.at_node.keys()

    if len(names) == 1:
        paths = [path]
    elif len(names) > 1:
        (base, ext) = os.path.splitext(path)
        paths = [base + "_" + name + ext for name in names]
    else:
        raise ValueError("no node fields to write")

    bad_names = set(names) - set(fields.at_node.keys())
    if len(bad_names) > 0:
        raise ValueError("unknown field name(s): %s" % ",".join(bad_names))

    header = {
        "ncols": fields.number_of_node_columns,
        "nrows": fields.number_of_node_rows,
        "xllcorner": fields.node_x[0],
        "yllcorner": fields.node_y[0],
        "cellsize": fields.dx,
    }

    for path, name in zip(paths, names):
        header_lines = ["%s %s" % (key, str(val)) for key, val in list(header.items())]
        data = fields.at_node[name].reshape(header["nrows"], header["ncols"])
        np.savetxt(
            path, np.flipud(data), header=os.linesep.join(header_lines), comments=""
        )

    return paths<|MERGE_RESOLUTION|>--- conflicted
+++ resolved
@@ -473,17 +473,11 @@
     data = np.flipud(data)
 
     if halo > 0:
-<<<<<<< HEAD
-        data, shape = add_halo(
-            data, halo, (header["nrows"], header["ncols"]), nodata_value
-        )
-=======
         data = add_halo(
             data.reshape(header["nrows"], header["ncols"]),
             halo=halo,
             halo_value=nodata_value,
         ).reshape((-1,))
->>>>>>> b369f849
 
     if not reshape:
         data = data.flatten()
