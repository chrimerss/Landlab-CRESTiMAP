#!/usr/env/python

"""
Short description.

flow_accum_to_n.py: Implementation a route-to-multiple drainage stack alorithm.


Algorithm for route to multiple (N) flow accumulation. Inspiration for data
structures and attempting O(n) efficiency taken from Braun and Willet(2013).

Algorithm constructs drainage area and (optionally) water discharge. Can
handle the case in which each node has more than one downstream receiver.

Computationally, for a grid of the same size this algorithm will take about
    1.5*(avg number of downstream nodes per cell)
        *(duration of flow_accum_bw for same grid using route-to-one method)

So under route-to-one direction schemes, using the Braun and Willet method is
recommended.

If water discharge is calculated, the result assumes steady flow (that is,
hydrologic equilibrium).

The main public function is:

    a, q, s = flow_accumulation_to_n(r, p)

which takes the following inputs:

    r, an (np, q) array of receiver-node IDs, where np is the total number of
    nodes and q is the maximum number of receivers any node in the grid has.
    This array would be returned by the flow_routing component.

    p, an (np, q) array that identifies the proportion of flow going to each
    receiver. For each q elements along the np axis, sum(p(i, :)) must equal
    1. This array would be returned by the flow_routing component.

It returns Numpy arrays with the drainage area (a) and discharge (q) at each
node, along with an array (s) that contains the IDs of the nodes in downstream-
to-upstream order.

If you simply want the ordered list by itself, use::

    s = make_ordered_node_array_to_n(r, p, b)

Created: KRB Oct 2016 (modified from flow_accumu_bw)
"""
import numpy
from six.moves import range
from .cfuncs import _accumulate_to_n


class _DrainageStack_to_n:

    """
    Implementation of the DrainageStack_to_n class.

    The _DrainageStack_to_n() class implements a set based approach to
    constructing a stack with similar properties to the stack constructed by
    Braun & Willet (2013). It constructs an list, s, of all nodes in the grid
    such that a given node is always located earlier in the list than all
    upstream nodes that contribute to it.

    It is used by the make_ordered_node_array_to_n() function.
    """

    def __init__(self, delta, D, num_receivers):

        """
        Creates the stack array s and stores references to delta and D.

        Initialization of the _DrainageStack_to_n() class including storing
        delta and D.
        """

        self.num_receivers = num_receivers
        self.s = list()
        self.delta = delta
        self.D = D

    def construct__stack(self, l):
        """
        Function to construct the drainage stack.

        Function to add all nodes upstream of a set of base level nodes given
        by list l in an order
        such that downstream nodes always occur before upstream nodes.

        This function contains the major algorithmic difference between the
        route to 1 method of Braun and Willet (2013) and the route to N method
        presented here.

        Rather than recursively moving up the tributary tree this method uses
        sets test that a node is downstream and add it to the stack. Both
        methods are functionally depth first searches. The method that Braun
        and Willet (2013) implement is optimized given that each node only has
        one receiver. This method is optimized to visit more than one vertex/
        node of the graph at a time.

        An important note: Since sets are un-ordered, we cannot expect the
        stack to be exactly the same each time. It will always put nodes that
        are downstream before those that are upstream, but because it will move
        up multiple branches at the same time, it may put three nodes into the
        stack at the same time that are on different branches of the flow
        network. Because these nodes are in different parts of the network,
        the relative order of them does not matter.

        For example, in the example below, the nodes 1 and 7 must be added
        after 5 but before 2 and 6.

        Examples
        --------
        >>> import numpy as np
        >>> from landlab.components.flow_accum.flow_accum_to_n import(
        ... _DrainageStack_to_n)
        >>> delta = np.array([0, 0, 2, 4, 4, 8, 12, 14, 17, 18, 18])
        >>> num_receivers = np.array([2, 2, 2, 2, 1, 1, 2, 2, 2, 2])
        >>> D = np.array([0, 2, 0, 3, 1, 4, 5, 7, 6, 1, 2, 7, 3, 8, 9, 6, 8, 9])
        >>> ds = _DrainageStack_to_n(delta, D, num_receivers)
        >>> ds.construct__stack(4)
        >>> ds.s[0] == 4
        True
        >>> ds.s[1] == 5
        True
        >>> ds.s[9] == 9
        True
        >>> len(set([1, 7])-set(ds.s[2:4]))
        0
        >>> len(set([2, 6])-set(ds.s[4:6]))
        0
        >>> len(set([0, 3, 8])-set(ds.s[6:9]))
        0
        """
        # create base nodes set
        try:
            base = set(l)
        except TypeError:
            base = set([l])

        # instantiate the time keeping variable i, and a variable to keep track
        # of the visit time. Using visit time allows us to itterate through
        # the entire graph and make sure that only put a node in the stack
        # the last time it is visited.

        i = 0
<<<<<<< HEAD
        visit_time = -1*numpy.ones((self.delta.size-1))
        num_visits = numpy.zeros((self.delta.size-1))
=======
        visit_time = -1 * numpy.ones((self.delta.size - 1))
        num_visits = numpy.zeros((self.delta.size - 1))
>>>>>>> 357661e5

        # deal with the first node, which goes to it
        visit_time[list(base)] = i
        num_visits[list(base)] += 1

        i = 1
        visited = set([])
        for node_i in base:
<<<<<<< HEAD
                # select the nodes to visit
                visit = set(self.D[self.delta[node_i]:self.delta[node_i+1]])
                visit = visit-base

                # record the visit time.
                visit_time[list(visit)] = i

                # record that they have been visited.
                num_visits[list(visit)] += 1

                visited.update(list(visit))

        visited = numpy.array(list(visited))
        visited_enough = num_visits[visited]==self.num_receivers[visited]
        completed = set(visited[visited_enough])

        # recurse through the remainder. Only look above completed nodes,
        # this prevents repeat link walking.
        while len(completed)>0:
=======
            # select the nodes to visit
            visit = set(self.D[self.delta[node_i] : self.delta[node_i + 1]])
            visit = visit - base

            # record the visit time.
            visit_time[list(visit)] = i

            # record that they have been visited.
            num_visits[list(visit)] += 1

            visited.update(list(visit))

        visited = numpy.array(list(visited))
        if visited.size > 0:
            visited_enough = num_visits[visited] == self.num_receivers[visited]
            completed = set(visited[visited_enough])
        else:
            completed = {}
        # recurse through the remainder. Only look above completed nodes,
        # this prevents repeat link walking.
        while len(completed) > 0:
>>>>>>> 357661e5
            # increase counter
            i += 1

            visited = set([])
            new_completes = set([])

            for node_i in completed:

<<<<<<< HEAD
                    # select the nodes to visit
                    visit = self.D[self.delta[node_i]:self.delta[node_i+1]]
                    # record the visit time.
                    visit_time[visit] = i

                    # record that they have been visited.
                    num_visits[visit] += 1

                    # add nodes that have been visited enough times to complete
                    # to the upstream stack. We can ignore the rest, they will
                    # be re-visited. This should reduce the number of times each
                    # link is walked to the number of active links.
                    visited_enough = num_visits[numpy.array(visit)]==self.num_receivers[numpy.array(visit)]

                    visited.update(visit)
                    new_completes.update(visit[visited_enough])
            completed = new_completes



=======
                # select the nodes to visit
                visit = self.D[self.delta[node_i] : self.delta[node_i + 1]]
                # record the visit time.
                visit_time[visit] = i

                # record that they have been visited.
                num_visits[visit] += 1

                # add nodes that have been visited enough times to complete
                # to the upstream stack. We can ignore the rest, they will
                # be re-visited. This should reduce the number of times each
                # link is walked to the number of active links.
                visited_enough = (
                    num_visits[numpy.array(visit)]
                    == self.num_receivers[numpy.array(visit)]
                )

                visited.update(visit)
                new_completes.update(visit[visited_enough])
            completed = new_completes

>>>>>>> 357661e5
        # the stack is the argsort of visit time.
        self.s = numpy.argsort(visit_time)


def _make_number_of_donors_array_to_n(r, p):

    """Number of donors for each node.

    Creates and returns an array containing the number of donors for each node.

    Parameters
    ----------
    r : ndarray size (np, q) where r[i,:] gives all receivers of node i. Each
        node recieves flow fom up to q donors.

    p : ndarray size (np, q) where p[i,v] give the proportion of flow going
        from node i to the receiver listed in r[i,v].

    Returns
    -------
    ndarray size (np)
        Number of donors for each node.

    Examples
    --------

    >>> import numpy as np
    >>> from landlab.components.flow_accum.flow_accum_to_n import(
    ... _make_number_of_donors_array_to_n)
    >>> r = np.array([[ 1,  2],
    ...               [ 4,  5],
    ...               [ 1,  5],
    ...               [ 6,  2],
    ...               [ 4, -1],
    ...               [ 4, -1],
    ...               [ 5,  7],
    ...               [ 4,  5],
    ...               [ 6,  7],
    ...               [ 7,  8]])
    >>> p = np.array([[ 0.6,   0.4 ],
    ...               [ 0.85,  0.15],
    ...               [ 0.65,  0.35],
    ...               [ 0.9,   0.1 ],
    ...               [ 1.,    0.  ],
    ...               [ 1.,    0.  ],
    ...               [ 0.75,  0.25],
    ...               [ 0.55,  0.45],
    ...               [ 0.8,   0.2 ],
    ...               [ 0.95,  0.05]])
    >>> nd = _make_number_of_donors_array_to_n(r, p)
    >>> nd
    array([0, 2, 2, 0, 4, 4, 2, 3, 1, 0])
    """

    # Vectorized, DEJH, 5/20/14
    #    np = len(r)
    #    nd = numpy.zeros(np, dtype=int)
    #    for i in range(np):
    #        nd[r[i]] += 1

    # modified by KRB 10/31/2016 to support route to multiple.

    nd = numpy.zeros(r.shape[0], dtype=int)

    # filter r based on p and flatten
    r_filter_flat = r.flatten()[p.flatten() > 0]

    max_index = numpy.amax(r_filter_flat)

    nd[: (max_index + 1)] = numpy.bincount(r_filter_flat)
    return nd


def _make_delta_array_to_n(nd):
    r"""
    Function to create the delta array.

    Creates and returns the "delta" array, which is a list containing, for each
    node, the array index where that node's donor list begins.

    Parameters
    ----------
    nd : ndarray of int
        Number of donors for each node

    Returns
    -------
    ndarray of int
        Delta array

    Examples
    --------

    >>> import numpy as np
    >>> from landlab.components.flow_accum.flow_accum_to_n import(
    ... _make_delta_array_to_n)
    >>> nd = np.array([0, 2, 2, 0, 4, 4, 2, 3, 1, 0])
    >>> delta = _make_delta_array_to_n(nd)
    >>> delta
    array([ 0,  0,  2,  4,  4,  8,  12,  14, 17, 18, 18])
    >>> sum(nd) == max(delta)
    True
    """
    # np = len(nd)
    # delta = numpy.zeros(np+1, dtype=int)
    # delta[np] = np   # not np+1 as in B&W because here we number from 0
    # for i in range(np-1, -1, -1):
    #     delta[i] = delta[i+1] - nd[i]
    # return delta

    # DEJH efficient delooping (only a small gain)

    nt = sum(nd)
    np = len(nd)
    delta = numpy.zeros(np + 1, dtype=int)
    delta.fill(nt)
    delta[-2::-1] -= numpy.cumsum(nd[::-1])

    return delta


def _make_array_of_donors_to_n(r, p, delta):

    """
    Creates and returns an array containing the IDs of donors for each node.

    Essentially, the array is a series of lists (not in the Python list object
    sense) of IDs for each node. See Braun & Willett (2012) for details.

    The example below is from Braun & Willett (2012), and produces D_i in their
    Table 1 (except that here the ID numbers are one less, because we number
    indices from zero).

    Vectorized - inefficiently! - DEJH, 5/20/14

    Examples
    --------
    >>> import numpy as np
    >>> from landlab.components.flow_accum.flow_accum_to_n import(
    ... _make_array_of_donors_to_n)
    >>> r = np.array([[ 1,  2],
    ...               [ 4,  5],
    ...               [ 1,  5],
    ...               [ 6,  2],
    ...               [ 4, -1],
    ...               [ 4, -1],
    ...               [ 5,  7],
    ...               [ 4,  5],
    ...               [ 6,  7],
    ...               [ 7,  8]])
    >>> p = np.array([[ 0.6,   0.4 ],
    ...               [ 0.85,  0.15],
    ...               [ 0.65,  0.35],
    ...               [ 0.9,   0.1 ],
    ...               [ 1.,    0.  ],
    ...               [ 1.,    0.  ],
    ...               [ 0.75,  0.25],
    ...               [ 0.55,  0.45],
    ...               [ 0.8,   0.2 ],
    ...               [ 0.95,  0.05]])
    >>> delta = np.array([ 0,  0,  2,  4,  4,  8,  12,  14, 17, 18, 18])
    >>> D = _make_array_of_donors_to_n(r, p, delta)
    >>> D
    array([0, 2, 0, 3, 1, 4, 5, 7, 6, 1, 2, 7, 3, 8, 9, 6, 8, 9])
    """
    np = r.shape[0]
    q = r.shape[1]
    nt = delta[-1]

    w = numpy.zeros(np, dtype=int)
    D = numpy.zeros(nt, dtype=int)
    for v in range(q):
        for i in range(np):
            ri = r[i, v]
            if p[i, v] > 0:
                ind = delta[ri] + w[ri]
                D[ind] = i
                w[ri] += 1

    return D

    # DEJH notes that for reasons he's not clear on, this looped version is
    # actually much slower!
    # D = numpy.zeros(np, dtype=int)
    # wri_fin = numpy.bincount(r)
    # wri_fin_nz = wri_fin.nonzero()[0]
    # wri_fin_nz_T = wri_fin_nz.reshape((wri_fin_nz.size,1))
    # logical = numpy.tile(r,(wri_fin_nz.size,1))==wri_fin_nz_T
    # cum_logical = numpy.cumsum(logical, axis=1)
    # wri = numpy.sum(numpy.where(logical, cum_logical-1,0) ,axis=0)
    # D_index = delta[r] + wri
    # D[D_index] = numpy.arange(r.size)
    # return D


def make_ordered_node_array_to_n(receiver_nodes, receiver_proportion):

    """Create an array of node IDs.

    Creates and returns an array of node IDs that is arranged in order from
    downstream to upstream.

    The lack of a leading underscore is meant to signal that this operation
    could be useful outside of this module!

    Examples
    --------
    >>> import numpy as np
    >>> from landlab.components.flow_accum.flow_accum_to_n import(
    ... make_ordered_node_array_to_n)
    >>> r = np.array([[ 1,  2],
    ...               [ 4,  5],
    ...               [ 1,  5],
    ...               [ 6,  2],
    ...               [ 4, -1],
    ...               [ 4, -1],
    ...               [ 5,  7],
    ...               [ 4,  5],
    ...               [ 6,  7],
    ...               [ 7,  8]])
    >>> p = np.array([[ 0.6,   0.4 ],
    ...               [ 0.85,  0.15],
    ...               [ 0.65,  0.35],
    ...               [ 0.9,   0.1 ],
    ...               [ 1.,    0.  ],
    ...               [ 1.,    0.  ],
    ...               [ 0.75,  0.25],
    ...               [ 0.55,  0.45],
    ...               [ 0.8,   0.2 ],
    ...               [ 0.95,  0.05]])
    >>> s = make_ordered_node_array_to_n(r, p)
    >>> s[0] == 4
    True
    >>> s[1] == 5
    True
    >>> s[9] == 9
    True
    >>> len(set([1, 7])-set(s[2:4]))
    0
    >>> len(set([2, 6])-set(s[4:6]))
    0
    >>> len(set([0, 3, 8])-set(s[6:9]))
    0
    """
    node_id = numpy.arange(receiver_nodes.shape[0])
    baselevel_nodes = numpy.where(node_id == receiver_nodes[:, 0])[0]
    nd = _make_number_of_donors_array_to_n(receiver_nodes, receiver_proportion)
    delta = _make_delta_array_to_n(nd)
    D = _make_array_of_donors_to_n(receiver_nodes, receiver_proportion, delta)

<<<<<<< HEAD
    num_receivers = numpy.sum(receiver_nodes>=0, axis=1)
=======
    num_receivers = numpy.sum(receiver_nodes >= 0, axis=1)
>>>>>>> 357661e5

    dstack = _DrainageStack_to_n(delta, D, num_receivers)
    construct_it = dstack.construct__stack

    construct_it(baselevel_nodes)  # don't think this is a bottleneck, so no C++
    return dstack.s


def find_drainage_area_and_discharge_to_n(
    s, r, p, node_cell_area=1.0, runoff=1.0, boundary_nodes=None
):

    """Calculate the drainage area and water discharge at each node.

    Parameters
    ----------
    s : ndarray of int
        Ordered (downstream to upstream) array of node IDs
    r : ndarray size (np, q) where r[i, :] gives all receivers of node i. Each
        node recieves flow fom up to q donors.
    p : ndarray size (np, q) where p[i, v] give the proportion of flow going
        from node i to the receiver listed in r[i, v].
    node_cell_area : float or ndarray
        Cell surface areas for each node. If it's an array, must have same
        length as s (that is, the number of nodes).
    runoff : float or ndarray
        Local runoff rate at each cell (in water depth per time). If it's an
        array, must have same length as s (that is, the number of nodes).
<<<<<<< HEAD
        runoff *is* permitted to be negative, in which case it performs as a
        transmission loss.
=======
    boundary_nodes: list, optional
        Array of boundary nodes to have discharge and drainage area set to zero.
        Default value is None.
>>>>>>> 357661e5

    Returns
    -------
    tuple of ndarray
        drainage area and discharge

    Notes
    -----
    -  If node_cell_area not given, the output drainage area is equivalent
       to the number of nodes/cells draining through each point, including
       the local node itself.
    -  Give node_cell_area as a scalar when using a regular raster grid.
    -  If runoff is not given, the discharge returned will be the same as
       drainage area (i.e., drainage area times unit runoff rate).
    -  If using an unstructured Landlab grid, make sure that the input
       argument for node_cell_area is the cell area at each NODE rather than
       just at each CELL. This means you need to include entries for the
       perimeter nodes too. They can be zeros.

    Examples
    --------
    >>> import numpy as np
    >>> from landlab.components.flow_accum.flow_accum_to_n import(
    ... find_drainage_area_and_discharge_to_n)
    >>> r = np.array([[ 1,  2],
    ...               [ 4,  5],
    ...               [ 1,  5],
    ...               [ 6,  2],
    ...               [ 4, -1],
    ...               [ 4, -1],
    ...               [ 5,  7],
    ...               [ 4,  5],
    ...               [ 6,  7],
    ...               [ 7,  8]])
    >>> p = np.array([[ 0.6,   0.4 ],
    ...               [ 0.85,  0.15],
    ...               [ 0.65,  0.35],
    ...               [ 0.9,   0.1 ],
    ...               [ 1.,    0.  ],
    ...               [ 1.,    0.  ],
    ...               [ 0.75,  0.25],
    ...               [ 0.55,  0.45],
    ...               [ 0.8,   0.2 ],
    ...               [ 0.95,  0.05]])
    >>> s = np.array([4, 5, 1, 7, 2, 6, 0, 8, 3, 9])
    >>> a, q = find_drainage_area_and_discharge_to_n(s, r, p)
    >>> a.round(4)
    array([  1.    ,   2.575 ,   1.5   ,   1.    ,  10.    ,   5.2465,
             2.74  ,   2.845 ,   1.05  ,   1.    ])
    >>> q.round(4)
    array([  1.    ,   2.575 ,   1.5   ,   1.    ,  10.    ,   5.2465,
             2.74  ,   2.845 ,   1.05  ,   1.    ])
    """
    # Number of points
    np = r.shape[0]
    q = r.shape[1]

    # Initialize the drainage_area and discharge arrays. Drainage area starts
    # out as the area of the cell in question, then (unless the cell has no
    # donors) grows from there. Discharge starts out as the cell's local runoff
    # rate times the cell's surface area.
    drainage_area = numpy.zeros(np) + node_cell_area
    discharge = numpy.zeros(np) + node_cell_area * runoff

    # Optionally zero out drainage area and discharge at boundary nodes
    if boundary_nodes is not None:
        drainage_area[boundary_nodes] = 0
        discharge[boundary_nodes] = 0

<<<<<<< HEAD
    # Call the cfunc to work accumulate from upstream to downstream, permitting
    # transmission losses
    _accumulate_to_n(np, q, s, r, p, drainage_area, discharge)
    # nodes at channel heads can still be negative with this method, so...
    discharge = discharge.clip(0.)

#        donors = s[i]
#        #print donors
#        recvrs = r[donors, :].flatten()
#
#        if (set(donors)-set(recvrs[recvrs!=-1]))==set(donors):
#            recvrs = r[donors, :].flatten()
#
#            unique_recvrs=numpy.unique(recvrs)
#
#            proportions = p[donors, :].flatten()
#
#            new_da=proportions*numpy.repeat(drainage_area[donors], q)
#            new_di=proportions*numpy.repeat(discharge[donors], q)
#
#            for u_r in unique_recvrs:
#                ur_ind=np.where(recvrs==u_r)
#
#                drainage_area[u_r] += numpy.sum(new_da[ur_ind])
#                discharge[u_r] += numpy.sum(new_di[ur_ind])
=======
    # Iterate backward through the list, which means we work from upstream to
    # downstream.
    for i in range(np - 1, -1, -1):
        donor = s[i]
        for v in range(q):
            recvr = r[donor, v]
            proportion = p[donor, v]
            if proportion > 0:
                if donor != recvr:
                    drainage_area[recvr] += proportion * drainage_area[donor]
                    discharge[recvr] += proportion * discharge[donor]

    #        donors = s[i]
    #        #print donors
    #        recvrs = r[donors, :].flatten()
    #
    #        if (set(donors)-set(recvrs[recvrs!=-1]))==set(donors):
    #            recvrs = r[donors, :].flatten()
    #
    #            unique_recvrs=numpy.unique(recvrs)
    #
    #            proportions = p[donors, :].flatten()
    #
    #            new_da=proportions*numpy.repeat(drainage_area[donors], q)
    #            new_di=proportions*numpy.repeat(discharge[donors], q)
    #
    #            for u_r in unique_recvrs:
    #                ur_ind=np.where(recvrs==u_r)
    #
    #                drainage_area[u_r] += numpy.sum(new_da[ur_ind])
    #                discharge[u_r] += numpy.sum(new_di[ur_ind])
>>>>>>> 357661e5

    return drainage_area, discharge


def find_drainage_area_and_discharge_to_n_lossy(
    s, r, l, p, loss_function, grid, node_cell_area=1.0, runoff=1.0,
    boundary_nodes=None
):

    """
    Calculate the drainage area and water discharge at each node, permitting
    discharge to fall (or gain) as it moves downstream according to some
    function. Note that only transmission creates loss, so water sourced
    locally within a cell is always retained. The loss on each link is
    recorded in the 'surface_water__discharge_loss' link field on the grid;
    ensure this exists before running the function.

    Parameters
    ----------
    s : ndarray of int
        Ordered (downstream to upstream) array of node IDs
    r : ndarray size (np, q) where r[i, :] gives all receivers of node i. Each
        node receives flow fom up to q donors.
    l : ndarray size (np, q) where l[i, :] gives all links to receivers of
        node i.
    p : ndarray size (np, q) where p[i, v] give the proportion of flow going
        from node i to the receiver listed in r[i, v].
    loss_function : Python function(Qw, nodeID, linkID)
        Function dictating how to modify the discharge as it leaves each node.
        nodeID is the current node; linkID is the downstream link. Returns a
        float.
    grid : Landlab ModelGrid (or None)
        A grid to enable spatially variable parameters to be used in the loss
        function. If no spatially resolved parameters are needed, this can be
        a dummy variable, e.g., None.
    node_cell_area : float or ndarray
        Cell surface areas for each node. If it's an array, must have same
        length as s (that is, the number of nodes).
    runoff : float or ndarray
        Local runoff rate at each cell (in water depth per time). If it's an
        array, must have same length as s (that is, the number of nodes).
    boundary_nodes: list, optional
        Array of boundary nodes to have discharge and drainage area set to
        zero. Default value is None.

    Returns
    -------
    tuple of ndarray
        drainage area and discharge

    Notes
    -----
    -  If node_cell_area not given, the output drainage area is equivalent
       to the number of nodes/cells draining through each point, including
       the local node itself.
    -  Give node_cell_area as a scalar when using a regular raster grid.
    -  If runoff is not given, the discharge returned will be the same as
       drainage area (i.e., drainage area times unit runoff rate).
    -  If using an unstructured Landlab grid, make sure that the input
       argument for node_cell_area is the cell area at each NODE rather than
       just at each CELL. This means you need to include entries for the
       perimeter nodes too. They can be zeros.
    -  Loss cannot go negative.

    Examples
    --------
    >>> import numpy as np
    >>> from landlab import RasterModelGrid
    >>> from landlab.components.flow_accum.flow_accum_to_n import(
    ...     find_drainage_area_and_discharge_to_n_lossy)
    >>> r = np.array([[ 1,  2],
    ...               [ 3, -1],
    ...               [ 3,  1],
    ...               [ 3, -1]])
    >>> p = np.array([[ 0.5,  0.5],
    ...               [ 1. ,  0. ],
    ...               [ 0.2,  0.8],
    ...               [ 1. ,  0. ]])
    >>> s = np.array([ 3, 1, 2, 0])
    >>> l = np.ones_like(r, dtype=int)  # dummy

    Make here a grid that contains (too many!) links holding values for loss.
    We're only going to use the first 4 links, but illustrates the use of the
    grid for link input.

    >>> mg = RasterModelGrid((3, 3), 1.)
    >>> _ = mg.add_zeros('node', 'surface_water__discharge_loss', dtype=float)
    >>> lossy = mg.add_ones('link', 'lossy', dtype=float)
    >>> lossy *= 0.5
    >>> def lossfunc(Qw, dummyn, linkID, grid):
    ...     return grid.at_link['lossy'][linkID] * Qw

    >>> a, q = find_drainage_area_and_discharge_to_n_lossy(
    ...     s, r, l, p, lossfunc, mg)
    >>> a
    array([ 1. ,  2.7,  1.5,  4. ])
    >>> q
    array([ 1.  ,  1.75,  1.25,  2.  ])
    >>> np.allclose(mg.at_node['surface_water__discharge_loss'][:3], 0.5*q[:3])
    True

    Note by definition no loss is occuring at the outlet node, as there are no
    nodes downstream.

    Final example of total transmission loss:

    >>> def lossfunc(Qw, dummyn, dummyl, dummygrid):
    ...     return Qw - 100.  # huge loss
    >>> a, q = find_drainage_area_and_discharge_to_n_lossy(
    ...     s, r, l, p, lossfunc, mg)
    >>> a
    array([ 1. ,  2.7,  1.5,  4. ])
    >>> q
    array([ 1.,  1.,  1.,  1.])
    """
    # Number of points
    np = r.shape[0]
    q = r.shape[1]

    # Initialize the drainage_area and discharge arrays. Drainage area starts
    # out as the area of the cell in question, then (unless the cell has no
    # donors) grows from there. Discharge starts out as the cell's local runoff
    # rate times the cell's surface area.
    drainage_area = numpy.zeros(np) + node_cell_area
    discharge = numpy.zeros(np) + node_cell_area * runoff

    # grab the field to ouput loss to

    # Optionally zero out drainage area and discharge at boundary nodes
    if boundary_nodes is not None:
        drainage_area[boundary_nodes] = 0
        discharge[boundary_nodes] = 0

    # Iterate backward through the list, which means we work from upstream to
    # downstream.
    for i in range(np - 1, -1, -1):
        donor = s[i]
        for v in range(q):
            recvr = r[donor, v]
            lrec = l[donor, v]
            proportion = p[donor, v]
            if proportion > 0:
                if donor != recvr:
                    drainage_area[recvr] += proportion * drainage_area[donor]
                    discharge_head = proportion * discharge[donor]
                    discharge_remaining = numpy.clip(loss_function(
                        discharge_head, donor, lrec, grid),
                        0., float('inf'))
                    grid.at_node['surface_water__discharge_loss'][
                        donor] += discharge_head - discharge_remaining
                    discharge[recvr] += discharge_remaining

    return drainage_area, discharge


def flow_accumulation_to_n(
    receiver_nodes,
    receiver_proportions,
    node_cell_area=1.0,
    runoff_rate=1.0,
    boundary_nodes=None,
):

    """Calculate drainage area and (steady) discharge.

    Calculates and returns the drainage area and (steady) discharge at each
    node, along with a downstream-to-upstream ordered list (array) of node IDs.

    Examples
    --------
    >>> import numpy as np
    >>> from landlab.components.flow_accum.flow_accum_to_n import(
    ... flow_accumulation_to_n)
    >>> r = np.array([[ 1,  2],
    ...               [ 4,  5],
    ...               [ 1,  5],
    ...               [ 6,  2],
    ...               [ 4, -1],
    ...               [ 4, -1],
    ...               [ 5,  7],
    ...               [ 4,  5],
    ...               [ 6,  7],
    ...               [ 7,  8]])
    >>> p = np.array([[ 0.6,   0.4 ],
    ...               [ 0.85,  0.15],
    ...               [ 0.65,  0.35],
    ...               [ 0.9,   0.1 ],
    ...               [ 1.,    0.  ],
    ...               [ 1.,    0.  ],
    ...               [ 0.75,  0.25],
    ...               [ 0.55,  0.45],
    ...               [ 0.8,   0.2 ],
    ...               [ 0.95,  0.05]])
    >>> a, q, s = flow_accumulation_to_n(r, p)
    >>> a.round(4)
    array([  1.    ,   2.575 ,   1.5   ,   1.    ,  10.    ,   5.2465,
             2.74  ,   2.845 ,   1.05  ,   1.    ])
    >>> q.round(4)
    array([  1.    ,   2.575 ,   1.5   ,   1.    ,  10.    ,   5.2465,
             2.74  ,   2.845 ,   1.05  ,   1.    ])
    >>> s[0] == 4
    True
    >>> s[1] == 5
    True
    >>> s[9] == 9
    True
    >>> len(set([1, 7])-set(s[2:4]))
    0
    >>> len(set([2, 6])-set(s[4:6]))
    0
    >>> len(set([0, 3, 8])-set(s[6:9]))
    0
    """

    assert (
        receiver_nodes.shape == receiver_proportions.shape
    ), "r and p arrays are not the same shape"

    s = make_ordered_node_array_to_n(receiver_nodes, receiver_proportions)
    # Note that this ordering of s DOES INCLUDE closed nodes. It really
    # shouldn't!
    # But as we don't have a copy of the grid accessible here, we'll solve this
    # problem as part of route_flow_dn.

    a, q = find_drainage_area_and_discharge_to_n(
        s,
        receiver_nodes,
        receiver_proportions,
        node_cell_area,
        runoff_rate,
        boundary_nodes,
    )

    return a, q, s


if __name__ == "__main__":  # pragma: no cover
    import doctest

    doctest.testmod()<|MERGE_RESOLUTION|>--- conflicted
+++ resolved
@@ -144,13 +144,8 @@
         # the last time it is visited.
 
         i = 0
-<<<<<<< HEAD
-        visit_time = -1*numpy.ones((self.delta.size-1))
-        num_visits = numpy.zeros((self.delta.size-1))
-=======
         visit_time = -1 * numpy.ones((self.delta.size - 1))
         num_visits = numpy.zeros((self.delta.size - 1))
->>>>>>> 357661e5
 
         # deal with the first node, which goes to it
         visit_time[list(base)] = i
@@ -159,27 +154,6 @@
         i = 1
         visited = set([])
         for node_i in base:
-<<<<<<< HEAD
-                # select the nodes to visit
-                visit = set(self.D[self.delta[node_i]:self.delta[node_i+1]])
-                visit = visit-base
-
-                # record the visit time.
-                visit_time[list(visit)] = i
-
-                # record that they have been visited.
-                num_visits[list(visit)] += 1
-
-                visited.update(list(visit))
-
-        visited = numpy.array(list(visited))
-        visited_enough = num_visits[visited]==self.num_receivers[visited]
-        completed = set(visited[visited_enough])
-
-        # recurse through the remainder. Only look above completed nodes,
-        # this prevents repeat link walking.
-        while len(completed)>0:
-=======
             # select the nodes to visit
             visit = set(self.D[self.delta[node_i] : self.delta[node_i + 1]])
             visit = visit - base
@@ -201,7 +175,6 @@
         # recurse through the remainder. Only look above completed nodes,
         # this prevents repeat link walking.
         while len(completed) > 0:
->>>>>>> 357661e5
             # increase counter
             i += 1
 
@@ -210,28 +183,6 @@
 
             for node_i in completed:
 
-<<<<<<< HEAD
-                    # select the nodes to visit
-                    visit = self.D[self.delta[node_i]:self.delta[node_i+1]]
-                    # record the visit time.
-                    visit_time[visit] = i
-
-                    # record that they have been visited.
-                    num_visits[visit] += 1
-
-                    # add nodes that have been visited enough times to complete
-                    # to the upstream stack. We can ignore the rest, they will
-                    # be re-visited. This should reduce the number of times each
-                    # link is walked to the number of active links.
-                    visited_enough = num_visits[numpy.array(visit)]==self.num_receivers[numpy.array(visit)]
-
-                    visited.update(visit)
-                    new_completes.update(visit[visited_enough])
-            completed = new_completes
-
-
-
-=======
                 # select the nodes to visit
                 visit = self.D[self.delta[node_i] : self.delta[node_i + 1]]
                 # record the visit time.
@@ -253,7 +204,6 @@
                 new_completes.update(visit[visited_enough])
             completed = new_completes
 
->>>>>>> 357661e5
         # the stack is the argsort of visit time.
         self.s = numpy.argsort(visit_time)
 
@@ -504,11 +454,7 @@
     delta = _make_delta_array_to_n(nd)
     D = _make_array_of_donors_to_n(receiver_nodes, receiver_proportion, delta)
 
-<<<<<<< HEAD
-    num_receivers = numpy.sum(receiver_nodes>=0, axis=1)
-=======
     num_receivers = numpy.sum(receiver_nodes >= 0, axis=1)
->>>>>>> 357661e5
 
     dstack = _DrainageStack_to_n(delta, D, num_receivers)
     construct_it = dstack.construct__stack
@@ -537,14 +483,11 @@
     runoff : float or ndarray
         Local runoff rate at each cell (in water depth per time). If it's an
         array, must have same length as s (that is, the number of nodes).
-<<<<<<< HEAD
         runoff *is* permitted to be negative, in which case it performs as a
         transmission loss.
-=======
     boundary_nodes: list, optional
-        Array of boundary nodes to have discharge and drainage area set to zero.
-        Default value is None.
->>>>>>> 357661e5
+        Array of boundary nodes to have discharge and drainage area set to
+        zero. Default value is None.
 
     Returns
     -------
@@ -614,7 +557,6 @@
         drainage_area[boundary_nodes] = 0
         discharge[boundary_nodes] = 0
 
-<<<<<<< HEAD
     # Call the cfunc to work accumulate from upstream to downstream, permitting
     # transmission losses
     _accumulate_to_n(np, q, s, r, p, drainage_area, discharge)
@@ -640,39 +582,6 @@
 #
 #                drainage_area[u_r] += numpy.sum(new_da[ur_ind])
 #                discharge[u_r] += numpy.sum(new_di[ur_ind])
-=======
-    # Iterate backward through the list, which means we work from upstream to
-    # downstream.
-    for i in range(np - 1, -1, -1):
-        donor = s[i]
-        for v in range(q):
-            recvr = r[donor, v]
-            proportion = p[donor, v]
-            if proportion > 0:
-                if donor != recvr:
-                    drainage_area[recvr] += proportion * drainage_area[donor]
-                    discharge[recvr] += proportion * discharge[donor]
-
-    #        donors = s[i]
-    #        #print donors
-    #        recvrs = r[donors, :].flatten()
-    #
-    #        if (set(donors)-set(recvrs[recvrs!=-1]))==set(donors):
-    #            recvrs = r[donors, :].flatten()
-    #
-    #            unique_recvrs=numpy.unique(recvrs)
-    #
-    #            proportions = p[donors, :].flatten()
-    #
-    #            new_da=proportions*numpy.repeat(drainage_area[donors], q)
-    #            new_di=proportions*numpy.repeat(discharge[donors], q)
-    #
-    #            for u_r in unique_recvrs:
-    #                ur_ind=np.where(recvrs==u_r)
-    #
-    #                drainage_area[u_r] += numpy.sum(new_da[ur_ind])
-    #                discharge[u_r] += numpy.sum(new_di[ur_ind])
->>>>>>> 357661e5
 
     return drainage_area, discharge
 
